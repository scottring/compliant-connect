--- conflicted
+++ resolved
@@ -1,13 +1,7 @@
-
 import React, { createContext, useContext, useEffect, useState } from "react";
 import { User, Session } from "@supabase/supabase-js";
 import { supabase } from "@/integrations/supabase/client";
 import { toast } from "sonner";
-<<<<<<< HEAD
-
-interface AuthContextType {
-  user: User | null;
-=======
 // Removed Company, UserCompany, ExtendedUser, UserRole imports as company logic is removed
 // import { Company, UserCompany, ExtendedUser, UserRole } from '@/types/auth';
 
@@ -19,15 +13,11 @@
 export interface AuthContextType {
   // Keep Supabase user and session
   user: User | null; // Use Supabase User type directly
->>>>>>> 7269f323
   session: Session | null;
   // Keep core auth functions
   signIn: (email: string, password: string) => Promise<{ error: Error | null }>;
   signUp: (email: string, password: string, firstName: string, lastName: string) => Promise<{ error: Error | null }>;
   signOut: () => Promise<void>;
-<<<<<<< HEAD
-  loading: boolean;
-=======
   // Keep auth loading state
   loading: LoadingState;
   // Removed company-related properties
@@ -35,18 +25,12 @@
   // currentCompany: Company | null;
   // setCurrentCompany: (company: Company | null) => void;
   // refreshUserData: () => Promise<void>;
->>>>>>> 7269f323
 }
 
 const AuthContext = createContext<AuthContextType | undefined>(undefined);
 
 export function AuthProvider({ children }: { children: React.ReactNode }) {
   const [session, setSession] = useState<Session | null>(null);
-<<<<<<< HEAD
-  const [user, setUser] = useState<User | null>(null);
-  const [loading, setLoading] = useState(true);
-
-=======
   const [user, setUser] = useState<User | null>(null); // Use Supabase User type
   const [loading, setLoading] = useState<LoadingState>({
     auth: true, // Start true until initial session check completes
@@ -59,7 +43,6 @@
   // const _ensureUserCompanyAssociation = ... removed ...
 
   // Set up auth state listener
->>>>>>> 7269f323
   useEffect(() => {
     console.log('AuthProvider: Initializing');
     setLoading({ auth: true }); // Set loading true during initial check
@@ -74,35 +57,6 @@
     });
 
     const { data: { subscription } } = supabase.auth.onAuthStateChange(
-<<<<<<< HEAD
-      (event, newSession) => {
-        console.log("Auth state changed:", event, newSession?.user?.email);
-        setSession(newSession);
-        setUser(newSession?.user ?? null);
-        setLoading(false);
-      }
-    );
-
-    // Check for existing session
-    supabase.auth.getSession().then(({ data: { session: currentSession } }) => {
-      console.log("Initial session check:", currentSession?.user?.email || "No session");
-      setSession(currentSession);
-      setUser(currentSession?.user ?? null);
-      setLoading(false);
-    });
-
-    return () => {
-      subscription.unsubscribe();
-    };
-  }, []);
-
-  const signIn = async (email: string, password: string) => {
-    try {
-      setLoading(true);
-      const { error } = await supabase.auth.signInWithPassword({ email, password });
-      if (error) throw error;
-      toast.success("Signed in successfully");
-=======
       async (event, session) => {
         console.log('AuthProvider: Auth state change', { event, hasSession: !!session });
         setSession(session);
@@ -127,7 +81,6 @@
       if (error) throw error;
       // User state will update via onAuthStateChange listener
       return { error: null };
->>>>>>> 7269f323
     } catch (error: any) {
       console.error("Sign in error:", error);
       toast.error(`Sign in failed: ${error.message}`);
@@ -173,10 +126,6 @@
     }
   };
 
-<<<<<<< HEAD
-  return (
-    <AuthContext.Provider value={{ user, session, signIn, signUp, signOut, loading }}>
-=======
   // --- Removed ensureUserHasAdminCompany function ---
 
   return (
@@ -191,7 +140,6 @@
         // Removed company properties from value
       }}
     >
->>>>>>> 7269f323
       {children}
     </AuthContext.Provider>
   );
